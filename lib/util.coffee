--- conflicted
+++ resolved
@@ -161,6 +161,7 @@
     access outFile, F_OK, (error) ->
       return console.log error if error or outFile is ""
 
+      require("./ga").sendEvent "util", "Reveal Installer"
       shell.showItemInFolder(outFile)
 
   runInstaller: (outFile) ->
@@ -196,18 +197,6 @@
         console.log "Enabling package '#{v}'" if atom.inDevMode()
         atom.packages.enablePackage(v)
 
-<<<<<<< HEAD
-  revealInstaller: (outFile) ->
-    { access, F_OK } = require "fs"
-    { shell } = require "electron"
-
-    access outFile, F_OK, (error) ->
-      return atom.notifications.addError(name, detail: error, dismissable: true) if error
-
-      shell.showItemInFolder(outFile)
-
-=======
->>>>>>> 12aeccc3
   which: ->
     { platform } = require "os"
 
