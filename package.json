{
  "name": "language-nsis",
  "version": "6.19.1",
  "description": "Atom language support for NSIS, including grammar, snippets and build system",
  "license": "MIT OR GPL-2.0",
  "scripts": {
<<<<<<< HEAD
    "precommit": "npm run test",
=======
>>>>>>> 0fe66dce
    "test": "gulp lint"
  },
  "author": {
    "name": "Jan T. Sott",
    "url": "http://github.com/idleberg"
  },
  "keywords": [
    "nsis",
    "nullsoft",
    "installer",
    "setup",
    "windows",
    "build",
    "build tool",
    "compiler",
    "grammar",
    "language syntax"
  ],
  "repository": {
    "type": "git",
    "url": "https://github.com/idleberg/atom-language-nsis.git"
  },
  "main": "./lib/main",
  "engines": {
    "atom": ">=1.19.0 <2.0.0"
  },
  "package-deps": [
    "console-panel",
    "linter:2.0.0",
    "linter-makensis:0.7.0",
    "linter-ui-default"
  ],
  "consumedServices": {
    "console-panel": {
      "versions": {
        "^1.0.0": "consumeConsolePanel"
      }
    }
  },
  "dependencies": {
    "@nsis/nlf": "^0.6.1",
    "atom-package-deps": "^5.1.0",
    "atom-select-list": "^0.7.2",
    "getmac": "^1.4.6",
    "makensis": "^0.17.0",
    "open": "^6.0.0",
    "yaml-js": "^0.3.0"
  },
  "devDependencies": {
    "coffeelint-stylish": "^0.1.2",
    "gulp": "^4.0.1",
    "gulp-coffeelint": "^0.6.0",
    "gulp-debug": "^4.0.0",
    "gulp-jsonlint": "^1.3.0",
    "husky": "^2.1.0"
  },
  "husky": {
    "hooks": {
      "pre-commit": "npm run test"
    }
  }
}<|MERGE_RESOLUTION|>--- conflicted
+++ resolved
@@ -4,10 +4,6 @@
   "description": "Atom language support for NSIS, including grammar, snippets and build system",
   "license": "MIT OR GPL-2.0",
   "scripts": {
-<<<<<<< HEAD
-    "precommit": "npm run test",
-=======
->>>>>>> 0fe66dce
     "test": "gulp lint"
   },
   "author": {
@@ -53,16 +49,16 @@
     "atom-select-list": "^0.7.2",
     "getmac": "^1.4.6",
     "makensis": "^0.17.0",
-    "open": "^6.0.0",
+    "open": "^6.3.0",
     "yaml-js": "^0.3.0"
   },
   "devDependencies": {
     "coffeelint-stylish": "^0.1.2",
-    "gulp": "^4.0.1",
+    "gulp": "^4.0.2",
     "gulp-coffeelint": "^0.6.0",
     "gulp-debug": "^4.0.0",
     "gulp-jsonlint": "^1.3.0",
-    "husky": "^2.1.0"
+    "husky": "^2.3.0"
   },
   "husky": {
     "hooks": {
